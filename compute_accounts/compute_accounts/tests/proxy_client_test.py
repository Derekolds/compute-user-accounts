# Copyright 2015 Google Inc. All Rights Reserved.
<<<<<<< HEAD
"""Tests for ProxyClient."""
=======
#
# Licensed under the Apache License, Version 2.0 (the "License");
# you may not use this file except in compliance with the License.
# You may obtain a copy of the License at
#
#     http://www.apache.org/licenses/LICENSE-2.0
#
# Unless required by applicable law or agreed to in writing, software
# distributed under the License is distributed on an "AS IS" BASIS,
# WITHOUT WARRANTIES OR CONDITIONS OF ANY KIND, either express or implied.
# See the License for the specific language governing permissions and
# limitations under the License.

"""Tests for Cache."""
>>>>>>> 95f89e5c

import os
import socket
import threading
import unittest

import compute_accounts
from compute_accounts.proxy_client import get_account_info

_TEST_SOCKET_FILE = '/tmp/compute_accounts_proxy_client_test'


class ProxyClientTest(unittest.TestCase):

  def setUp(self):
    self._default_socket_path = (
        compute_accounts.accounts_proxy.UNIX_SOCKET_PATH)
    compute_accounts.accounts_proxy.UNIX_SOCKET_PATH = _TEST_SOCKET_FILE

    self._unlink_socket()
    self._socket = socket.socket(socket.AF_UNIX, socket.SOCK_STREAM)
    self._socket.setsockopt(socket.SOL_SOCKET, socket.SO_REUSEADDR, 1)
    self._socket.bind(_TEST_SOCKET_FILE)
    self._socket.listen(0)

  def tearDown(self):
    compute_accounts.accounts_proxy.UNIX_SOCKET_PATH = (
        self._default_socket_path)
    self._socket.close()
    self._unlink_socket()

  def _unlink_socket(self):
    try:
      os.unlink(_TEST_SOCKET_FILE)
    except OSError:
      pass

  def test_proxy_client_does_not_hang_on_connection(self):
    with self.assertRaises(socket.error):
      get_account_info('')

  def test_proxy_client_does_not_hang_on_read(self):
    hang = True
    def hanging_server():
      sock, _ = self._socket.accept()
      while hang:
        pass
      sock.close()
    thread = threading.Thread(target=hanging_server)
    thread.start()
    with self.assertRaises(socket.error):
      get_account_info('')
    hang = False
    thread.join()


if __name__ == '__main__':
  unittest.main()<|MERGE_RESOLUTION|>--- conflicted
+++ resolved
@@ -1,7 +1,4 @@
 # Copyright 2015 Google Inc. All Rights Reserved.
-<<<<<<< HEAD
-"""Tests for ProxyClient."""
-=======
 #
 # Licensed under the Apache License, Version 2.0 (the "License");
 # you may not use this file except in compliance with the License.
@@ -15,8 +12,7 @@
 # See the License for the specific language governing permissions and
 # limitations under the License.
 
-"""Tests for Cache."""
->>>>>>> 95f89e5c
+"""Tests for ProxyClient."""
 
 import os
 import socket
